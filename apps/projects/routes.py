--- conflicted
+++ resolved
@@ -1,10 +1,7 @@
-<<<<<<< HEAD
 import base64
 import logging
 import os
 import re
-=======
->>>>>>> 684a69cb
 from datetime import datetime
 
 from bson import json_util
@@ -143,13 +140,6 @@
         if 'file' not in request.files:
             # to avoid TypeError: cannot serialize '_io.BufferedRandom' error
             return bad_request({"file": ["required field"]})
-<<<<<<< HEAD
-=======
-
-        v = Validator(self.SCHEMA_UPLOAD)
-        if not v.validate(request.files):
-            return bad_request(v.errors)
->>>>>>> 684a69cb
 
         # validate user-agent
         user_agent = check_user_agent()
@@ -168,13 +158,6 @@
 
         # generate file name
         file_name = create_file_name(ext=file.filename.split('.')[1])
-<<<<<<< HEAD
-        utcnow = datetime.utcnow()
-        folder = f'{utcnow.year}/{utcnow.month}/{utcnow.day}'
-        file_path = os.path.join(app.config.get('FS_MEDIA_STORAGE_PATH'), folder, file_name)
-
-=======
->>>>>>> 684a69cb
         # put file stream into storage
         storage_id = app.fs.put(file_stream, filename=file_name, content_type=file.mimetype)
         if storage_id:
@@ -184,11 +167,7 @@
                     'filename': file_name,
                     'storage_id': storage_id,
                     'metadata': metadata,
-<<<<<<< HEAD
-                    'create_date': utcnow,
-=======
                     'create_time': datetime.utcnow(),
->>>>>>> 684a69cb
                     'mime_type': file.mimetype,
                     'version': 1,
                     'processing': False,
@@ -817,7 +796,6 @@
         app.mongo.db.projects.delete_one({'_id': format_id(project_id)})
 
         # remove file from storage
-<<<<<<< HEAD
         file_path = os.path.join(app.config.get('FS_MEDIA_STORAGE_PATH'), doc.get('folder'), doc.get('filename'))
 
         if app.fs.delete(file_path):
@@ -1117,10 +1095,6 @@
         preview_thumbnail = self._set_thumbnail(file_path, updates, json_util.dumps(doc))
         if not preview_thumbnail:
             return bad_request('Invalid request')
-=======
-        if app.fs.delete(item.get('storage_id')):
-            return Response(status=204, mimetype='application/json')
->>>>>>> 684a69cb
         else:
             app.mongo.db.projects.update_one(
                 {'_id': doc['_id']},
@@ -1175,7 +1149,6 @@
             return {}
 
 
-
 # register all urls
 bp.add_url_rule('/', view_func=UploadProject.as_view('upload_project'))
 bp.add_url_rule('/<path:project_id>', view_func=RetrieveEditDestroyProject.as_view('retrieve_edit_destroy_project'))
