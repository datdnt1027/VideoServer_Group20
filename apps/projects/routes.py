--- conflicted
+++ resolved
@@ -131,10 +131,6 @@
                       example: 5cbd5acfe24f6045607e51aa
         """
 
-<<<<<<< HEAD
-        user_agent = check_user_agent()
-        check_request_schema_validity(request.files, self.SCHEMA_UPLOAD)
-=======
         # validate request
         if 'file' not in request.files:
             # to avoid TypeError: cannot serialize '_io.BufferedRandom' error
@@ -145,11 +141,8 @@
             return bad_request(v.errors)
 
         # validate user-agent
-        user_agent = request.headers.environ['HTTP_USER_AGENT']
-        client_name = user_agent.split('/')[0]
-        if client_name.lower() not in app.config.get('AGENT_ALLOW'):
-            return bad_request("client is not allow to edit")
->>>>>>> 038be1f2
+        user_agent = check_user_agent()
+        check_request_schema_validity(request.files, self.SCHEMA_UPLOAD)
 
         # validate codec
         video_editor = get_video_editor()
@@ -589,31 +582,6 @@
                       type: string
                       example: 5cbd5acfe24f6045607e51aa
         """
-<<<<<<< HEAD
-        check_user_agent()
-        check_request_schema_validity(request.get_json(), self.SCHEMA_EDIT)
-
-        doc = app.mongo.db.projects.find_one_or_404({'_id': format_id(project_id)})
-        if doc.get('processing') is True:
-            return forbidden('this video is still processing, please wait.')
-        updates = request.get_json()
-        file_path = os.path.join(doc['folder'], doc['filename'])
-
-        if updates.get('thumbnail'):
-            preview_thumbnail = self._set_thumbnail(file_path, updates['thumbnail'], json_util.dumps(doc))
-            if not preview_thumbnail:
-                return bad_request('Invalid request')
-            else:
-                app.mongo.db.projects.update_one(
-                    {'_id': doc['_id']},
-                    {'$set': {
-                        'preview_thumbnail': preview_thumbnail
-                    }}
-                )
-
-        task_edit_video.delay(file_path, json_util.dumps(doc), updates)
-
-=======
         self._check_user_agent()
         doc = app.mongo.db.projects.find_one({'_id': format_id(project_id)})
         if not doc:
@@ -632,7 +600,23 @@
         )
         doc['processing'] = True
         self._edit_video(file_path, doc)
->>>>>>> 038be1f2
+        updates = request.get_json()
+        file_path = os.path.join(doc['folder'], doc['filename'])
+
+        if updates.get('thumbnail'):
+            preview_thumbnail = self._set_thumbnail(file_path, updates['thumbnail'], json_util.dumps(doc))
+            if not preview_thumbnail:
+                return bad_request('Invalid request')
+            else:
+                app.mongo.db.projects.update_one(
+                    {'_id': doc['_id']},
+                    {'$set': {
+                        'preview_thumbnail': preview_thumbnail
+                    }}
+                )
+
+        task_edit_video.delay(file_path, json_util.dumps(doc), updates)
+
         activity = {
             "action": "EDIT PUT",
             "project_id": doc.get('_id'),
@@ -746,13 +730,14 @@
                       type: string
                       example: 5cbd5acfe24f6045607e51aa
         """
-<<<<<<< HEAD
         user_agent = check_user_agent()
         check_request_schema_validity(request.get_json(), self.SCHEMA_EDIT)
 
         doc = app.mongo.db.projects.find_one_or_404({'_id': format_id(project_id)})
         if doc.get('processing') is True:
             return forbidden('this video is still processing, please wait.')
+        if doc.get('version') >= 2:
+            return bad_request("Only POST original video version 1")
         updates = request.get_json()
         file_path = os.path.join(doc['folder'], doc['filename'])
 
@@ -761,21 +746,10 @@
             preview_thumbnail = self._set_thumbnail(file_path, updates['thumbnail'], json_util.dumps(doc))
             if not preview_thumbnail:
                 return bad_request('Invalid request')
-=======
-        user_agent = self._check_user_agent()
-        doc = app.mongo.db.projects.find_one({'_id': format_id(project_id)})
-        if not doc:
-            return not_found("Project with id: {} was not found.".format(project_id))
->>>>>>> 038be1f2
 
         filename, ext = os.path.splitext(doc['filename'])
-        if doc.get('version') >= 2:
-            return bad_request("Only POST action for original video version 1")
         version = doc.get('version', 1) + 1
         new_file_name = f'{filename}_v{version}{ext}'
-        if doc.get('version') >= 2:
-            return bad_request("Only POST original video version 1")
-
         new_doc = {
             'filename': new_file_name,
             'folder': doc['folder'],
@@ -791,40 +765,18 @@
             'preview_thumbnail': preview_thumbnail,
         }
         app.mongo.db.projects.insert_one(new_doc)
-<<<<<<< HEAD
-
+        file_path = os.path.join(app.config.get('FS_MEDIA_STORAGE_PATH'), doc.get('folder'), doc.get('filename'))
         task_edit_video.delay(file_path, json_util.dumps(new_doc), updates)
 
-=======
-        file_path = os.path.join(app.config.get('FS_MEDIA_STORAGE_PATH'), doc.get('folder'), doc.get('filename'))
-        self._edit_video(file_path, new_doc)
->>>>>>> 038be1f2
         activity = {
             "action": "EDIT POST",
-            "file_id": doc.get('_id'),
+            "project_id": doc.get('_id'),
             "payload": request.get_json(),
             "create_date": datetime.utcnow()
         }
         app.mongo.db.activity.insert_one(activity)
         return json_response(new_doc)
 
-<<<<<<< HEAD
-=======
-    def _edit_video(self, file_path, doc):
-        updates = request.get_json()
-        validator = Validator(self.SCHEMA_EDIT)
-        if not validator.validate(updates):
-            return bad_request(validator.errors)
-
-        actions = updates.keys()
-        supported_action = ('cut', 'crop', 'rotate')
-        for action in actions:
-            if action not in supported_action:
-                return bad_request("Action is not supported")
-
-        task_edit_video.delay(file_path, json_util.dumps(doc), updates)
-
->>>>>>> 038be1f2
     def delete(self, project_id):
         """
         Delete project from db and video from filestorage.
@@ -896,7 +848,6 @@
             return {}
 
 
-<<<<<<< HEAD
 class GetRawVideoThumbnail(MethodView):
     def get(self, project_id):
         video_range = request.headers.environ.get('HTTP_RANGE', 'byte=0-')
@@ -930,8 +881,6 @@
         res.headers = headers
         return res, 206
 
-=======
->>>>>>> 038be1f2
 
 # register all urls
 bp.add_url_rule('/', view_func=UploadProject.as_view('upload_project'))
